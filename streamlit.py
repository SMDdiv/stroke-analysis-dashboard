--- conflicted
+++ resolved
@@ -198,16 +198,8 @@
 
         st.markdown("---")
 
-<<<<<<< HEAD
-        
-        color_palette = px.colors.sequential.Teal  # consistent color theme for all charts
-
-        # Chart 1: Stroke Rate by Age Group
-        # Shows how stroke risk increases as people get older
-=======
         color_palette = px.colors.sequential.Teal
 
->>>>>>> 95fbcb71
         with st.container():
             st.subheader("Stroke Rate by Age Group")
             age_stroke = filtered_df.groupby('age_bucket', observed=False)['stroke'].mean().reset_index()
@@ -231,11 +223,6 @@
         # Chart 2: Stroke Distribution by Gender
         # Shows male vs female stroke rate using a donut-style pie chart
         with st.container():
-<<<<<<< HEAD
-            st.subheader("Stroke Distribution by Gender")
-            gender_stroke = filtered_df.groupby('gender', observed=False)['stroke'].mean().reset_index()
-            gender_stroke['stroke_percent'] = gender_stroke['stroke'] * 100
-=======
             st.subheader("Stroke Rate by Glucose Level")
             sorted_glucose = glucose_stroke.sort_values('stroke_percent', ascending=False)
             fig_glucose = px.bar(
@@ -254,7 +241,6 @@
 
         with st.container():
             st.subheader("Stroke Rate by Gender")
->>>>>>> 95fbcb71
             fig_gender = px.pie(
                 gender_stroke,
                 names='gender',
@@ -397,106 +383,7 @@
             fig_bmi.update_layout(template='plotly_dark', showlegend=False)
             fig_bmi.update_traces(textposition='outside', texttemplate='%{text:.1f}%')
             st.plotly_chart(fig_bmi, use_container_width=True)
-            top_bmi = sorted_bmi.iloc[0]['bmi_category']
-            st.caption(f"Stroke risk is highest for those in the {top_bmi} BMI group")
-
-<<<<<<< HEAD
-        # Chart 8: Stroke Rate by Life Stage and Gender
-        # Looks at stroke trends by both age bucket and gender together
-        with st.container():
-            st.subheader("Stroke Rate by Life Stage and Gender")
-            life_gender = filtered_df.groupby(['age_bucket', 'gender'], observed=False)['stroke'].mean().reset_index()
-            life_gender['stroke_percent'] = life_gender['stroke'] * 100
-            # Sort the age buckets by their highest stroke rate across genders (descending)
-            ordered_buckets = life_gender.groupby('age_bucket')['stroke_percent'].max().sort_values(ascending=False).index.tolist()
-            fig_life_gender = px.bar(
-                life_gender,
-                x='age_bucket',
-                y='stroke_percent',
-                color='gender',
-                barmode='group',
-                labels={'stroke_percent': 'Stroke Rate (%)', 'age_bucket': 'Age Group', 'gender': 'Gender'},
-                text=life_gender['stroke_percent'].round(1),
-                color_discrete_sequence=color_palette,
-                category_orders={'age_bucket': ordered_buckets}
-            )
-            fig_life_gender.update_layout(template='plotly_dark', showlegend=True)
-            fig_life_gender.update_traces(textposition='outside', texttemplate='%{text:.1f}%')
-            st.plotly_chart(fig_life_gender, use_container_width=True)
-            max_lg = life_gender.loc[life_gender['stroke_percent'].idxmax()]
-            st.caption(f"The highest rate is seen in {max_lg['gender']}s in the {max_lg['age_bucket']} age group")
-        # Chart 9: Combined Risk from Hypertension and Heart Disease
-        # Final chart that combines both health risk factors together
-        with st.container():
-            st.subheader("Combined Risk: Hypertension & Heart Disease")
-            combo_stroke = filtered_df.groupby('combo', observed=False)['stroke'].mean().reset_index()
-            combo_stroke['stroke_percent'] = combo_stroke['stroke'] * 100
-            fig_combo = px.bar(
-                combo_stroke,
-                x='combo',
-                y='stroke_percent',
-                color='combo',
-                text=combo_stroke['stroke_percent'].round(1),
-                labels={'stroke_percent': 'Stroke Rate (%)', 'combo': 'Condition Combination'},
-                color_discrete_sequence=color_palette
-            )
-            fig_combo.update_layout(template='plotly_dark', showlegend=False)
-            fig_combo.update_traces(textposition='outside', texttemplate='%{text:.1f}%')
-            st.plotly_chart(fig_combo, use_container_width=True)
-            max_combo = combo_stroke.loc[combo_stroke['stroke_percent'].idxmax()]['combo']
-            st.caption(f"People with {max_combo} have the highest stroke rate from combined medical conditions")
-        # Chart 10: Stroke Rate by BMI and Glucose Level (Heatmap)
-        # Multivariable chart showing interaction between obesity and blood sugar
-        with st.container():
-            st.subheader("Stroke Rate by BMI and Glucose Level")
-            heatmap_data = filtered_df.groupby(['bmi_category', 'glucose_category'], observed=False)['stroke'].mean().reset_index()
-            heatmap_data['stroke_percent'] = heatmap_data['stroke'] * 100
-            heatmap_pivot = heatmap_data.pivot(index='glucose_category', columns='bmi_category', values='stroke_percent')
-            fig_heatmap = px.imshow(heatmap_pivot, text_auto=True, color_continuous_scale='Teal')
-            fig_heatmap.update_layout(template='plotly_dark', title='Stroke Rate (%) by BMI and Glucose Category')
-            st.plotly_chart(fig_heatmap, use_container_width=True)
-            max_cell = heatmap_data.loc[heatmap_data['stroke_percent'].idxmax()]
-            st.caption(f"People with {max_cell['bmi_category']} BMI and {max_cell['glucose_category']} glucose have the highest combined stroke risk")
-
-
-        # Chart 11: Stroke Rate by Medical Risk Factor
-        # Compares major health risk factors (age >60, hypertension, heart disease, high glucose, high BMI) to see which drives stroke risk most
-        with st.container():
-            st.subheader("Stroke Rate by Medical Risk Factor")
-            # Calculate the stroke rate for each risk factor within the currently filtered dataset
-            risk_rates = {
-                'Age > 60': filtered_df[filtered_df['age'] > 60]['stroke'].mean(),
-                'Hypertension': filtered_df[filtered_df['hypertension'] == 1]['stroke'].mean(),
-                'Heart Disease': filtered_df[filtered_df['heart_disease'] == 1]['stroke'].mean(),
-                'Glucose > 140': filtered_df[filtered_df['avg_glucose_level'] > 140]['stroke'].mean(),
-                'BMI > 30': filtered_df[filtered_df['bmi'] > 30]['stroke'].mean()
-            }
-            # Convert to percentages and tidy into a DataFrame
-            for key in risk_rates:
-                risk_rates[key] = round(risk_rates[key] * 100, 2)
-            risk_df = pd.DataFrame(list(risk_rates.items()), columns=['Risk Factor', 'Stroke Rate (%)'])
-            risk_df = risk_df.sort_values(by='Stroke Rate (%)', ascending=False)
-            # Create a bar chart using the same color palette as the other charts
-            fig_risk = px.bar(
-                risk_df,
-                x='Risk Factor',
-                y='Stroke Rate (%)',
-                text='Stroke Rate (%)',
-                labels={'Stroke Rate (%)': 'Stroke Rate (%)', 'Risk Factor': 'Medical Risk Factor'},
-                color='Risk Factor',
-                color_discrete_sequence=color_palette
-            )
-            fig_risk.update_traces(textposition='outside')
-            fig_risk.update_layout(
-                template='plotly_dark',
-                showlegend=False,
-                yaxis=dict(range=[0, risk_df['Stroke Rate (%)'].max() + 5])
-            )
-            st.plotly_chart(fig_risk, use_container_width=True)
-            # Provide a friendly summary of the top risk factor
-            top_factor = risk_df.iloc[0]['Risk Factor']
-            st.caption(f"{top_factor} has the highest stroke rate among these medical risk factors")
-=======
+
         st.subheader("Stroke Rate by BMI and Glucose Level")
         heatmap_data = filtered_df.groupby(['bmi_category', 'glucose_category'], observed=False)['stroke'].mean().reset_index()
         heatmap_data['stroke_percent'] = heatmap_data['stroke'] * 100
@@ -518,5 +405,4 @@
         )
         fig_combo.update_layout(template='plotly_dark', showlegend=False)
         fig_combo.update_traces(textposition='outside', texttemplate='%{text:.1f}%')
-        st.plotly_chart(fig_combo, use_container_width=True)
->>>>>>> 95fbcb71
+        st.plotly_chart(fig_combo, use_container_width=True)